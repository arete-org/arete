--- conflicted
+++ resolved
@@ -180,93 +180,6 @@
 ├── tsconfig.json                # Base TypeScript configuration
 ├── reference/                 # Scratchpad + design reference material
 ├── packages/
-<<<<<<< HEAD
-│   ├── discord-bot/          # Discord bot implementation
-│   │   ├── src/
-│   │   │   ├── commands/     # Bot command handlers
-│   │   │   │   ├── BaseCommand.ts  # Base command class
-│   │   │   │   ├── call.ts         # Voice call command
-│   │   │   │   ├── help.ts         # Help command
-│   │   │   │   ├── image.ts        # Image generation command
-│   │   │   │   ├── news.ts         # News fetching command
-│   │   │   │   └── ping.ts         # Ping command
-│   │   │   │
-│   │   │   ├── constants/     # Configuration constants
-│   │   │   │   └── voice.ts   # Voice processing constants
-│   │   │   │
-│   │   │   ├── events/        # Discord event handlers
-│   │   │   │   ├── Event.ts        # Base event class
-│   │   │   │   ├── MessageCreate.ts # Message processing events
-│   │   │   │   └── VoiceStateHandler.ts # Voice state change events
-│   │   │   │
-│   │   │   ├── output/       # Output directories
-│   │   │   │   ├── images/   # Image output storage
-│   │   │   │   └── tts/      # Text-to-speech output storage
-│   │   │   │
-│   │   │   ├── realtime/     # Realtime API integration
-│   │   │   │   ├── RealtimeAudioHandler.ts  # Audio processing for OpenAI Realtime
-│   │   │   │   ├── RealtimeEventHandler.ts  # Event handling for Realtime API
-│   │   │   │   ├── RealtimeSessionConfig.ts # Session configuration
-│   │   │   │   ├── RealtimeWebSocketManager.ts # WebSocket connection management
-│   │   │   │   └── types.ts    # Realtime API type definitions
-│   │   │   │
-│   │   │   ├── types/        # TypeScript type definitions
-│   │   │   │   └── discord.d.ts # Extended Discord.js type definitions
-│   │   │   │
-│   │   │   ├── utils/        # Utility functions
-│   │   │   │   ├── prompting/ # Prompt construction and management
-│   │   │   │   │   ├── ContextBuilder.ts # Builds conversation contexts for AI
-│   │   │   │   │   └── Planner.ts  # Determines response strategy (reply/DM/react)
-│   │   │   │   │
-│   │   │   │   ├── response/  # Response handling
-│   │   │   │   │   ├── EmbedBuilder.ts    # Creates and validates Discord embeds
-│   │   │   │   │   ├── ResponseHandler.ts # Handles formatting and sending responses
-│   │   │   │   │   ├── commandHandler.ts # Command loading and registration
-│   │   │   │   │   ├── env.ts          # Environment variable validation
-│   │   │   │   │   ├── eventManager.ts # Event manager utilities
-│   │   │   │   │   ├── logger.ts       # Logging utilities
-│   │   │   │   │   ├── MessageProcessor.ts # Core message processing pipeline
-│   │   │   │   │   ├── openaiService.ts # OpenAI API integration
-│   │   │   │   │   ├── RateLimiter.ts  # Configurable rate limiting for users, channels, and guilds
-│   │   │   │   │   └── realtimeService.ts # Realtime API service utilities
-│   │   │   │   │
-│   │   │   │   ├── commandHandler.ts # Command loading and registration
-│   │   │   │   ├── env.ts          # Environment variable validation
-│   │   │   │   ├── eventManager.ts # Event manager utilities
-│   │   │   │   ├── logger.ts       # Logging utilities
-│   │   │   │   ├── MessageProcessor.ts # Core message processing pipeline
-│   │   │   │   ├── openaiService.ts # OpenAI API integration
-│   │   │   │   ├── RateLimiter.ts  # Configurable rate limiting for users, channels, and guilds
-│   │   │   │   └── realtimeService.ts # Realtime API service utilities
-│   │   │   │
-│   │   │   ├── voice/        # Voice processing utilities
-│   │   │   │   ├── AudioCaptureHandler.ts  # Real-time audio capture and processing
-│   │   │   │   ├── AudioPlaybackHandler.ts  # Audio playback to Discord voice channels
-│   │   │   │   ├── UserVoiceStateHandler.ts # Processes Discord voice state changes
-│   │   │   │   ├── VoiceConnectionManager.ts # Connection utilities and cleanup
-│   │   │   │   └── VoiceSessionManager.ts    # Manages voice channel sessions
-│   │   │   │
-│   │   │   └── index.ts      # Bot entry point
-│   │   │
-│   │   ├── dist/            # Compiled JavaScript output
-│   │   ├── logs/            # Log files
-│   │   ├── node_modules/    # Package dependencies
-│   │   ├── package.json     # Package configuration
-│   │   ├── tsconfig.json    # TypeScript configuration
-│   │   └── tsconfig.tsbuildinfo # TypeScript build info
-│   │
-│   ├── frontend/             # Web client application
-│   │   └── web/              # Next.js application
-│   │       ├── app/          # App router
-│   │       ├── components/   # UI components
-│   │       └── lib/          # Utility libraries
-│   │
-│   └── shared/               # Shared code between packages
-│       └── src/              # Shared types and utilities
-├── .github/                  # GitHub workflows
-├── .gitignore
-├── package.json              # Root package.json with workspace config
-=======
 │   ├── discord-bot/             # Active Discord bot workspace
 │   │   ├── package.json         # Bot-specific dependencies and scripts
 │   │   ├── tsconfig.json        # Bot TypeScript compiler options
@@ -303,7 +216,6 @@
 │   ├── frontend/              # Next.js assistant UI (currently on pause)
 │   │   └── web/               # React app using assistant-ui & Clerk
 │   └── shared/                # Placeholder for cross-package utilities
->>>>>>> 5841ec91
 └── README.md
 ```
 
